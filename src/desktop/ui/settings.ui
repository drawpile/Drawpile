<?xml version="1.0" encoding="UTF-8"?>
<ui version="4.0">
 <class>SettingsDialog</class>
 <widget class="QDialog" name="SettingsDialog">
  <property name="geometry">
   <rect>
    <x>0</x>
    <y>0</y>
    <width>775</width>
    <height>545</height>
   </rect>
  </property>
  <property name="windowTitle">
   <string>Preferences</string>
  </property>
  <layout class="QVBoxLayout" name="verticalLayout_2">
   <item>
    <layout class="QHBoxLayout" name="horizontalLayout_8" stretch="1,5">
     <item>
      <widget class="QListWidget" name="pager">
       <item>
        <property name="text">
         <string>User Interface</string>
        </property>
       </item>
       <item>
        <property name="text">
         <string>Color Wheel</string>
        </property>
       </item>
       <item>
        <property name="text">
         <string>Notifications</string>
        </property>
       </item>
       <item>
        <property name="text">
         <string>Animation</string>
        </property>
       </item>
       <item>
        <property name="text">
         <string>Network</string>
        </property>
       </item>
       <item>
        <property name="text">
         <string>Shortcuts</string>
        </property>
       </item>
       <item>
        <property name="text">
         <string>Canvas Shortcuts</string>
        </property>
       </item>
       <item>
        <property name="text">
         <string>Known Hosts</string>
        </property>
       </item>
       <item>
        <property name="text">
         <string>List Servers</string>
        </property>
       </item>
       <item>
        <property name="text">
         <string>Parental Controls</string>
        </property>
       </item>
       <item>
        <property name="text">
         <string>Avatars</string>
        </property>
       </item>
      </widget>
     </item>
     <item>
      <widget class="QFrame" name="frame">
       <property name="frameShape">
        <enum>QFrame::StyledPanel</enum>
       </property>
       <property name="frameShadow">
        <enum>QFrame::Raised</enum>
       </property>
       <layout class="QVBoxLayout" name="verticalLayout_4">
        <item>
         <widget class="QStackedWidget" name="stackedWidget">
          <property name="currentIndex">
           <number>3</number>
          </property>
          <widget class="QWidget" name="stackedWidgetPage1">
           <layout class="QFormLayout" name="formLayout_2">
            <property name="fieldGrowthPolicy">
             <enum>QFormLayout::ExpandingFieldsGrow</enum>
            </property>
            <item row="2" column="0">
             <widget class="QLabel" name="label_3">
              <property name="text">
               <string>Language:</string>
              </property>
             </widget>
            </item>
            <item row="2" column="1">
             <widget class="QComboBox" name="languageBox"/>
            </item>
            <item row="3" column="0">
             <widget class="QLabel" name="label_4">
              <property name="text">
               <string>Theme:</string>
              </property>
             </widget>
            </item>
            <item row="3" column="1">
             <widget class="QCheckBox" name="nightmode">
              <property name="text">
               <string>Night mode (requires restart)</string>
              </property>
             </widget>
            </item>
            <item row="4" column="0">
             <widget class="QLabel" name="label_17">
              <property name="text">
               <string>Logging:</string>
              </property>
             </widget>
            </item>
            <item row="4" column="1">
             <widget class="QCheckBox" name="logfile">
              <property name="text">
               <string>Write log file</string>
              </property>
             </widget>
            </item>
            <item row="5" column="1">
             <spacer name="verticalSpacer_2">
              <property name="orientation">
               <enum>Qt::Vertical</enum>
              </property>
              <property name="sizeType">
               <enum>QSizePolicy::Fixed</enum>
              </property>
              <property name="sizeHint" stdset="0">
               <size>
                <width>20</width>
                <height>5</height>
               </size>
              </property>
             </spacer>
            </item>
            <item row="6" column="0">
             <widget class="QLabel" name="label_7">
              <property name="text">
               <string>Tablet:</string>
              </property>
             </widget>
            </item>
            <item row="6" column="1">
             <widget class="QCheckBox" name="tabletSupport">
              <property name="text">
               <string>Enable pressure sensitivity</string>
              </property>
              <property name="checked">
               <bool>true</bool>
              </property>
             </widget>
            </item>
            <item row="7" column="1">
             <widget class="QCheckBox" name="windowsink">
              <property name="text">
               <string>Use Windows Ink (requires restart)</string>
              </property>
             </widget>
            </item>
            <item row="8" column="1">
             <widget class="QCheckBox" name="relativePenModeHack">
              <property name="text">
               <string>Enable relative pen mode hack (Wintab only)</string>
              </property>
             </widget>
            </item>
            <item row="10" column="1">
             <widget class="QCheckBox" name="tabletEraser">
              <property name="text">
               <string>Detect eraser tip</string>
              </property>
             </widget>
            </item>
            <item row="11" column="1">
             <spacer name="verticalSpacer_5">
              <property name="orientation">
               <enum>Qt::Vertical</enum>
              </property>
              <property name="sizeType">
               <enum>QSizePolicy::Fixed</enum>
              </property>
              <property name="sizeHint" stdset="0">
               <size>
                <width>20</width>
                <height>5</height>
               </size>
              </property>
             </spacer>
            </item>
            <item row="12" column="0">
             <widget class="QLabel" name="label_12">
              <property name="text">
               <string>Touch:</string>
              </property>
             </widget>
            </item>
            <item row="12" column="1">
             <widget class="QCheckBox" name="touchscroll">
              <property name="text">
               <string>Scroll with finger</string>
              </property>
             </widget>
            </item>
            <item row="13" column="1">
             <widget class="QCheckBox" name="touchpinch">
              <property name="text">
               <string>Pinch to zoom</string>
              </property>
             </widget>
            </item>
            <item row="14" column="1">
             <widget class="QCheckBox" name="touchtwist">
              <property name="text">
               <string>Twist to rotate</string>
              </property>
             </widget>
            </item>
            <item row="15" column="1">
             <spacer name="verticalSpacer_3">
              <property name="orientation">
               <enum>Qt::Vertical</enum>
              </property>
              <property name="sizeType">
               <enum>QSizePolicy::Fixed</enum>
              </property>
              <property name="sizeHint" stdset="0">
               <size>
                <width>20</width>
                <height>5</height>
               </size>
              </property>
             </spacer>
            </item>
            <item row="17" column="0">
             <widget class="QLabel" name="label_11">
              <property name="text">
               <string>Autosave interval:</string>
              </property>
             </widget>
            </item>
            <item row="17" column="1">
             <widget class="QSpinBox" name="autosaveInterval">
              <property name="suffix">
               <string> s</string>
              </property>
              <property name="minimum">
               <number>1</number>
              </property>
              <property name="maximum">
               <number>300</number>
              </property>
             </widget>
            </item>
            <item row="18" column="1">
             <spacer name="verticalSpacer_9">
              <property name="orientation">
               <enum>Qt::Vertical</enum>
              </property>
              <property name="sizeType">
               <enum>QSizePolicy::Fixed</enum>
              </property>
              <property name="sizeHint" stdset="0">
               <size>
                <width>20</width>
                <height>5</height>
               </size>
              </property>
             </spacer>
            </item>
<<<<<<< HEAD
            <item row="19" column="0">
             <widget class="QLabel" name="label_16">
              <property name="text">
               <string>Brush cursor:</string>
              </property>
             </widget>
            </item>
            <item row="19" column="1">
=======
            <item row="18" column="1">
>>>>>>> 0008e1d4
             <widget class="QComboBox" name="brushCursorBox">
              <item>
               <property name="text">
                <string>Dot</string>
               </property>
              </item>
              <item>
               <property name="text">
                <string>Crosshair</string>
               </property>
              </item>
              <item>
               <property name="text">
                <string>Arrow</string>
               </property>
              </item>
             </widget>
            </item>
<<<<<<< HEAD
            <item row="20" column="1">
=======
            <item row="23" column="0">
             <widget class="QLabel" name="label_2">
              <property name="text">
               <string>Tools:</string>
              </property>
             </widget>
            </item>
            <item row="23" column="1">
             <widget class="QCheckBox" name="toolToggleShortcut">
              <property name="text">
               <string>Shortcut toggles last selection</string>
              </property>
             </widget>
            </item>
            <item row="24" column="1">
             <widget class="QCheckBox" name="shareBrushSlotColor">
              <property name="text">
               <string>Share color across brush slots</string>
              </property>
             </widget>
            </item>
            <item row="20" column="1">
             <widget class="QDoubleSpinBox" name="brushOutlineWidth">
              <property name="minimum">
               <double>1.000000000000000</double>
              </property>
              <property name="maximum">
               <double>20.000000000000000</double>
              </property>
              <property name="singleStep">
               <double>0.500000000000000</double>
              </property>
              <property name="value">
               <double>1.000000000000000</double>
              </property>
             </widget>
            </item>
            <item row="21" column="1">
>>>>>>> 0008e1d4
             <spacer name="verticalSpacer">
              <property name="orientation">
               <enum>Qt::Vertical</enum>
              </property>
              <property name="sizeType">
               <enum>QSizePolicy::Fixed</enum>
              </property>
              <property name="sizeHint" stdset="0">
               <size>
                <width>20</width>
                <height>5</height>
               </size>
              </property>
             </spacer>
            </item>
<<<<<<< HEAD
            <item row="21" column="0">
             <widget class="QLabel" name="label_2">
              <property name="text">
               <string>Tools:</string>
              </property>
             </widget>
            </item>
            <item row="21" column="1">
             <widget class="QCheckBox" name="toolToggleShortcut">
=======
            <item row="18" column="0">
             <widget class="QLabel" name="label_16">
>>>>>>> 0008e1d4
              <property name="text">
               <string>Brush cursor:</string>
              </property>
             </widget>
            </item>
<<<<<<< HEAD
            <item row="22" column="1">
             <widget class="QCheckBox" name="shareBrushSlotColor">
=======
            <item row="20" column="0">
             <widget class="QLabel" name="label_30">
>>>>>>> 0008e1d4
              <property name="text">
               <string>Brush outline width:</string>
              </property>
             </widget>
            </item>
            <item row="9" column="1">
             <widget class="QCheckBox" name="viewportEntryHack">
              <property name="toolTip">
               <string>Enable this workaround if your cursor doesn't update when you move it into the canvas with the tablet pen.</string>
              </property>
              <property name="text">
               <string>Enable canvas viewport entry hack</string>
              </property>
             </widget>
            </item>
           </layout>
          </widget>
          <widget class="QWidget" name="colorwheelPage">
           <property name="sizePolicy">
            <sizepolicy hsizetype="Preferred" vsizetype="Expanding">
             <horstretch>0</horstretch>
             <verstretch>0</verstretch>
            </sizepolicy>
           </property>
           <layout class="QFormLayout" name="formLayout_9">
            <property name="fieldGrowthPolicy">
             <enum>QFormLayout::ExpandingFieldsGrow</enum>
            </property>
            <item row="0" column="0">
             <widget class="QLabel" name="colorwheelShapeLabel">
              <property name="text">
               <string>Shape:</string>
              </property>
             </widget>
            </item>
            <item row="0" column="1">
             <widget class="QComboBox" name="colorwheelShapeBox">
              <item>
               <property name="text">
                <string>Square</string>
               </property>
              </item>
              <item>
               <property name="text">
                <string>Triangle</string>
               </property>
              </item>
             </widget>
            </item>
            <item row="1" column="0">
             <widget class="QLabel" name="colorwheelAngleLabel">
              <property name="text">
               <string>Angle:</string>
              </property>
             </widget>
            </item>
            <item row="1" column="1">
             <widget class="QComboBox" name="colorwheelAngleBox">
              <item>
               <property name="text">
                <string>Fixed</string>
               </property>
              </item>
              <item>
               <property name="text">
                <string>Rotating</string>
               </property>
              </item>
             </widget>
            </item>
            <item row="2" column="0">
             <widget class="QLabel" name="colorwheelSpaceLabel">
              <property name="text">
               <string>Color Space:</string>
              </property>
             </widget>
            </item>
            <item row="2" column="1">
             <widget class="QComboBox" name="colorwheelSpaceBox">
              <item>
               <property name="text">
                <string>HSV (Hue, Saturation, Value)</string>
               </property>
              </item>
              <item>
               <property name="text">
                <string>HSL (Hue, Saturation, Lightness)</string>
               </property>
              </item>
              <item>
               <property name="text">
                <string>Lch (Luminance, Chroma, Hue)</string>
               </property>
              </item>
             </widget>
            </item>
            <item row="3" column="1">
             <widget class="color_widgets::ColorWheel" name="colorwheel" native="true">
              <property name="sizePolicy">
               <sizepolicy hsizetype="Minimum" vsizetype="Minimum">
                <horstretch>0</horstretch>
                <verstretch>0</verstretch>
               </sizepolicy>
              </property>
              <property name="minimumSize">
               <size>
                <width>300</width>
                <height>300</height>
               </size>
              </property>
             </widget>
            </item>
            <item row="3" column="0">
             <widget class="QLabel" name="colorwheelPreviewLabel">
              <property name="text">
               <string>Preview:</string>
              </property>
             </widget>
            </item>
           </layout>
          </widget>
          <widget class="QWidget" name="page_2">
           <layout class="QFormLayout" name="formLayout_6">
            <item row="0" column="0">
             <widget class="QLabel" name="label_9">
              <property name="text">
               <string>Notification volume:</string>
              </property>
             </widget>
            </item>
            <item row="0" column="1">
             <layout class="QHBoxLayout" name="horizontalLayout_4">
              <item>
               <widget class="QSlider" name="notificationVolume">
                <property name="sizePolicy">
                 <sizepolicy hsizetype="Preferred" vsizetype="Fixed">
                  <horstretch>0</horstretch>
                  <verstretch>0</verstretch>
                 </sizepolicy>
                </property>
                <property name="maximum">
                 <number>100</number>
                </property>
                <property name="orientation">
                 <enum>Qt::Horizontal</enum>
                </property>
                <property name="tickPosition">
                 <enum>QSlider::TicksBelow</enum>
                </property>
                <property name="tickInterval">
                 <number>25</number>
                </property>
               </widget>
              </item>
              <item>
               <widget class="QLabel" name="volumeLabel">
                <property name="text">
                 <string notr="true">100%</string>
                </property>
               </widget>
              </item>
             </layout>
            </item>
            <item row="1" column="0">
             <widget class="QLabel" name="label_13">
              <property name="text">
               <string>Notifications:</string>
              </property>
             </widget>
            </item>
            <item row="1" column="1">
             <widget class="QCheckBox" name="notifChat">
              <property name="text">
               <string>Chat</string>
              </property>
             </widget>
            </item>
            <item row="2" column="1">
             <widget class="QCheckBox" name="notifMarker">
              <property name="text">
               <string>Recording marker</string>
              </property>
             </widget>
            </item>
            <item row="3" column="1">
             <widget class="QCheckBox" name="notifLogin">
              <property name="text">
               <string>User login and logout</string>
              </property>
             </widget>
            </item>
            <item row="4" column="1">
             <widget class="QCheckBox" name="notifLock">
              <property name="text">
               <string>Canvas lock</string>
              </property>
             </widget>
            </item>
           </layout>
          </widget>
          <widget class="QWidget" name="stackedWidgetPage2">
           <layout class="QFormLayout" name="formLayout_3">
            <item row="1" column="0">
             <widget class="QCheckBox" name="recordpause">
              <property name="text">
               <string>Record pauses</string>
              </property>
              <property name="checked">
               <bool>true</bool>
              </property>
             </widget>
            </item>
            <item row="1" column="1">
             <layout class="QHBoxLayout" name="horizontalLayout_9">
              <item>
               <widget class="QDoubleSpinBox" name="minimumpause">
                <property name="prefix">
                 <string>shortest: </string>
                </property>
                <property name="suffix">
                 <string>s</string>
                </property>
                <property name="minimum">
                 <double>0.030000000000000</double>
                </property>
                <property name="maximum">
                 <double>60.000000000000000</double>
                </property>
                <property name="singleStep">
                 <double>0.100000000000000</double>
                </property>
                <property name="value">
                 <double>0.500000000000000</double>
                </property>
               </widget>
              </item>
              <item>
               <spacer name="horizontalSpacer_2">
                <property name="orientation">
                 <enum>Qt::Horizontal</enum>
                </property>
                <property name="sizeHint" stdset="0">
                 <size>
                  <width>40</width>
                  <height>20</height>
                 </size>
                </property>
               </spacer>
              </item>
             </layout>
            </item>
            <item row="3" column="0">
             <widget class="QCheckBox" name="recordtimestamp">
              <property name="text">
               <string>Add timestamp markers</string>
              </property>
             </widget>
            </item>
            <item row="3" column="1">
             <layout class="QHBoxLayout" name="horizontalLayout_3">
              <item>
               <widget class="QSpinBox" name="timestampInterval">
                <property name="suffix">
                 <string> minutes</string>
                </property>
                <property name="prefix">
                 <string>every </string>
                </property>
                <property name="minimum">
                 <number>1</number>
                </property>
                <property name="maximum">
                 <number>1440</number>
                </property>
                <property name="singleStep">
                 <number>5</number>
                </property>
                <property name="value">
                 <number>15</number>
                </property>
               </widget>
              </item>
              <item>
               <spacer name="horizontalSpacer_5">
                <property name="orientation">
                 <enum>Qt::Horizontal</enum>
                </property>
                <property name="sizeHint" stdset="0">
                 <size>
                  <width>40</width>
                  <height>20</height>
                 </size>
                </property>
               </spacer>
              </item>
             </layout>
            </item>
            <item row="7" column="0">
             <widget class="QLabel" name="label_10">
              <property name="text">
               <string>Onionskin layers:</string>
              </property>
             </widget>
            </item>
            <item row="7" column="1">
             <layout class="QHBoxLayout" name="horizontalLayout_7">
              <item>
               <widget class="QSpinBox" name="onionskinsBelow">
                <property name="suffix">
                 <string> below</string>
                </property>
               </widget>
              </item>
              <item>
               <widget class="QSpinBox" name="onionskinsAbove">
                <property name="suffix">
                 <string> above</string>
                </property>
                <property name="maximum">
                 <number>10</number>
                </property>
               </widget>
              </item>
              <item>
               <spacer name="horizontalSpacer_3">
                <property name="orientation">
                 <enum>Qt::Horizontal</enum>
                </property>
                <property name="sizeHint" stdset="0">
                 <size>
                  <width>40</width>
                  <height>20</height>
                 </size>
                </property>
               </spacer>
              </item>
             </layout>
            </item>
            <item row="8" column="1">
             <widget class="QCheckBox" name="onionskinTint">
              <property name="text">
               <string>Tint layers</string>
              </property>
             </widget>
            </item>
           </layout>
          </widget>
          <widget class="QWidget" name="stackedWidgetPage3">
           <layout class="QFormLayout" name="formLayout">
            <property name="fieldGrowthPolicy">
             <enum>QFormLayout::FieldsStayAtSizeHint</enum>
            </property>
            <item row="0" column="0">
             <widget class="QLabel" name="label_6">
              <property name="text">
               <string>Connection timeout:</string>
              </property>
             </widget>
            </item>
            <item row="0" column="1">
             <widget class="QSpinBox" name="connTimeout">
              <property name="suffix">
               <string> s</string>
              </property>
              <property name="minimum">
               <number>15</number>
              </property>
              <property name="maximum">
               <number>600</number>
              </property>
              <property name="value">
               <number>60</number>
              </property>
             </widget>
            </item>
            <item row="1" column="0">
             <widget class="QLabel" name="label">
              <property name="text">
               <string>Default server port:</string>
              </property>
             </widget>
            </item>
            <item row="1" column="1">
             <widget class="QSpinBox" name="serverport">
              <property name="maximum">
               <number>65536</number>
              </property>
             </widget>
            </item>
            <item row="2" column="1">
             <widget class="QCheckBox" name="dnssd">
              <property name="text">
               <string>Announce with Zeroconf</string>
              </property>
             </widget>
            </item>
            <item row="3" column="1">
             <widget class="QCheckBox" name="useupnp">
              <property name="text">
               <string>Automatically set up port forwarding with UPnP</string>
              </property>
             </widget>
            </item>
            <item row="4" column="1">
             <widget class="QCheckBox" name="privateUserList">
              <property name="text">
               <string>Never publish user list</string>
              </property>
             </widget>
            </item>
            <item row="5" column="0">
             <widget class="QLabel" name="label_5">
              <property name="text">
               <string>Session history:</string>
              </property>
             </widget>
            </item>
            <item row="5" column="1">
             <widget class="QCheckBox" name="lowspaceAutoreset">
              <property name="text">
               <string>Automatically reset when space is low</string>
              </property>
             </widget>
            </item>
            <item row="6" column="0">
             <widget class="QLabel" name="label_29">
              <property name="text">
               <string>Account passwords:</string>
              </property>
             </widget>
            </item>
            <item row="6" column="1">
             <widget class="QCheckBox" name="insecurePasswordStorage">
              <property name="text">
               <string>Permit insecure storage</string>
              </property>
             </widget>
            </item>
           </layout>
          </widget>
          <widget class="QWidget" name="stackedWidgetPage4">
           <layout class="QVBoxLayout">
            <item>
             <widget class="QLineEdit" name="shortcutFilter">
              <property name="placeholderText">
               <string>Filter</string>
              </property>
             </widget>
            </item>
            <item>
             <widget class="QTableView" name="shortcuts">
              <property name="cornerButtonEnabled">
               <bool>false</bool>
              </property>
              <attribute name="verticalHeaderVisible">
               <bool>false</bool>
              </attribute>
             </widget>
            </item>
           </layout>
          </widget>
          <widget class="QWidget" name="page_4">
           <layout class="QFormLayout" name="formLayout_4">
            <item row="0" column="0">
             <widget class="QLabel" name="label_8">
              <property name="text">
               <string>Drag mode:</string>
              </property>
             </widget>
            </item>
            <item row="0" column="1">
             <widget class="QLabel" name="label_18">
              <property name="text">
               <string>Spacebar / middle mouse button</string>
              </property>
             </widget>
            </item>
            <item row="2" column="0">
             <widget class="QLabel" name="label_19">
              <property name="text">
               <string>Drag rotate view:</string>
              </property>
             </widget>
            </item>
            <item row="2" column="1">
             <widget class="widgets::ModifierKeys" name="dragRotateKeys" native="true"/>
            </item>
            <item row="4" column="0">
             <widget class="QLabel" name="label_21">
              <property name="text">
               <string>Drag zoom view:</string>
              </property>
             </widget>
            </item>
            <item row="4" column="1">
             <widget class="widgets::ModifierKeys" name="dragZoomKeys" native="true"/>
            </item>
            <item row="6" column="0">
             <widget class="QLabel" name="label_20">
              <property name="text">
               <string>Drag tool adjust:</string>
              </property>
             </widget>
            </item>
            <item row="6" column="1">
             <widget class="widgets::ModifierKeys" name="dragQuickAdjustKeys" native="true"/>
            </item>
            <item row="9" column="0">
             <widget class="QLabel" name="label_22">
              <property name="text">
               <string>Scroll zoom view:</string>
              </property>
             </widget>
            </item>
            <item row="9" column="1">
             <widget class="widgets::ModifierKeys" name="scrollZoomKeys" native="true"/>
            </item>
            <item row="11" column="0">
             <widget class="QLabel" name="label_23">
              <property name="text">
               <string>Scroll tool adjust:</string>
              </property>
             </widget>
            </item>
            <item row="11" column="1">
             <widget class="widgets::ModifierKeys" name="scrollQuickAdjustKeys" native="true"/>
            </item>
            <item row="13" column="0">
             <widget class="QLabel" name="label_24">
              <property name="text">
               <string>Color picker mode:</string>
              </property>
             </widget>
            </item>
            <item row="13" column="1">
             <widget class="widgets::ModifierKeys" name="colorPickKeys" native="true"/>
            </item>
            <item row="15" column="0">
             <widget class="QLabel" name="label_25">
              <property name="text">
               <string>Layer picker mode:</string>
              </property>
             </widget>
            </item>
            <item row="15" column="1">
             <widget class="widgets::ModifierKeys" name="layerPickKeys" native="true"/>
            </item>
            <item row="17" column="0">
             <widget class="QLabel" name="label_26">
              <property name="text">
               <string>Tool constrain mode:</string>
              </property>
             </widget>
            </item>
            <item row="17" column="1">
             <widget class="widgets::ModifierKeys" name="toolConstrain1Keys" native="true"/>
            </item>
            <item row="20" column="0">
             <widget class="QLabel" name="label_27">
              <property name="text">
               <string>Tool center mode:</string>
              </property>
             </widget>
            </item>
            <item row="20" column="1">
             <widget class="widgets::ModifierKeys" name="toolConstrain2Keys" native="true"/>
            </item>
            <item row="7" column="0">
             <spacer name="verticalSpacer_4">
              <property name="orientation">
               <enum>Qt::Vertical</enum>
              </property>
              <property name="sizeHint" stdset="0">
               <size>
                <width>20</width>
                <height>10</height>
               </size>
              </property>
             </spacer>
            </item>
            <item row="12" column="0">
             <spacer name="verticalSpacer_10">
              <property name="orientation">
               <enum>Qt::Vertical</enum>
              </property>
              <property name="sizeHint" stdset="0">
               <size>
                <width>20</width>
                <height>10</height>
               </size>
              </property>
             </spacer>
            </item>
            <item row="16" column="0">
             <spacer name="verticalSpacer_11">
              <property name="orientation">
               <enum>Qt::Vertical</enum>
              </property>
              <property name="sizeHint" stdset="0">
               <size>
                <width>20</width>
                <height>10</height>
               </size>
              </property>
             </spacer>
            </item>
            <item row="1" column="0">
             <spacer name="verticalSpacer_12">
              <property name="orientation">
               <enum>Qt::Vertical</enum>
              </property>
              <property name="sizeHint" stdset="0">
               <size>
                <width>20</width>
                <height>10</height>
               </size>
              </property>
             </spacer>
            </item>
            <item row="8" column="0">
             <widget class="QLabel" name="label_28">
              <property name="text">
               <string>Scroll rotate view:</string>
              </property>
             </widget>
            </item>
            <item row="8" column="1">
             <widget class="widgets::ModifierKeys" name="scrollRotateKeys" native="true"/>
            </item>
           </layout>
          </widget>
          <widget class="QWidget" name="stackedWidgetPage5">
           <layout class="QVBoxLayout" name="verticalLayout">
            <item>
             <widget class="QListWidget" name="knownHostList">
              <property name="selectionMode">
               <enum>QAbstractItemView::ExtendedSelection</enum>
              </property>
              <property name="sortingEnabled">
               <bool>true</bool>
              </property>
             </widget>
            </item>
            <item>
             <layout class="QHBoxLayout" name="horizontalLayout_2">
              <item>
               <widget class="QPushButton" name="importTrustedButton">
                <property name="text">
                 <string>Import trusted...</string>
                </property>
               </widget>
              </item>
              <item>
               <spacer name="horizontalSpacer">
                <property name="orientation">
                 <enum>Qt::Horizontal</enum>
                </property>
                <property name="sizeHint" stdset="0">
                 <size>
                  <width>40</width>
                  <height>20</height>
                 </size>
                </property>
               </spacer>
              </item>
              <item>
               <widget class="QPushButton" name="trustKnownHosts">
                <property name="enabled">
                 <bool>false</bool>
                </property>
                <property name="text">
                 <string>Mark as trusted</string>
                </property>
                <property name="icon">
                 <iconset theme="security-high">
                  <normaloff>theme:security-high.svg</normaloff>theme:security-high.svg</iconset>
                </property>
               </widget>
              </item>
              <item>
               <widget class="QPushButton" name="removeKnownHosts">
                <property name="enabled">
                 <bool>false</bool>
                </property>
                <property name="text">
                 <string>Remove</string>
                </property>
               </widget>
              </item>
             </layout>
            </item>
           </layout>
          </widget>
          <widget class="QWidget" name="stackedWidgetPage6">
           <layout class="QVBoxLayout" name="verticalLayout_3">
            <item>
             <widget class="QListView" name="listserverview">
              <property name="verticalScrollMode">
               <enum>QAbstractItemView::ScrollPerPixel</enum>
              </property>
              <property name="horizontalScrollMode">
               <enum>QAbstractItemView::ScrollPerPixel</enum>
              </property>
             </widget>
            </item>
            <item>
             <layout class="QHBoxLayout" name="horizontalLayout_5">
              <item>
               <spacer name="horizontalSpacer_4">
                <property name="orientation">
                 <enum>Qt::Horizontal</enum>
                </property>
                <property name="sizeHint" stdset="0">
                 <size>
                  <width>40</width>
                  <height>20</height>
                 </size>
                </property>
               </spacer>
              </item>
              <item>
               <widget class="QPushButton" name="listserverUp">
                <property name="text">
                 <string>Move up</string>
                </property>
                <property name="icon">
                 <iconset theme="arrow-up">
                  <normaloff>.</normaloff>.</iconset>
                </property>
               </widget>
              </item>
              <item>
               <widget class="QPushButton" name="listserverDown">
                <property name="text">
                 <string>Move down</string>
                </property>
                <property name="icon">
                 <iconset theme="arrow-down">
                  <normaloff>.</normaloff>.</iconset>
                </property>
               </widget>
              </item>
              <item>
               <widget class="QPushButton" name="addListServer">
                <property name="text">
                 <string>Add...</string>
                </property>
               </widget>
              </item>
              <item>
               <widget class="QPushButton" name="removeListServer">
                <property name="text">
                 <string>Remove</string>
                </property>
               </widget>
              </item>
             </layout>
            </item>
           </layout>
          </widget>
          <widget class="QWidget" name="page">
           <layout class="QFormLayout" name="formLayout_5">
            <item row="0" column="0">
             <widget class="QLabel" name="label_15">
              <property name="text">
               <string>NSFM tag words:</string>
              </property>
             </widget>
            </item>
            <item row="0" column="1">
             <widget class="QPlainTextEdit" name="nsfmWords"/>
            </item>
            <item row="1" column="1">
             <widget class="QCheckBox" name="autotagNsfm">
              <property name="text">
               <string>Automatically add NSFM tag based on title</string>
              </property>
             </widget>
            </item>
            <item row="4" column="0">
             <widget class="QLabel" name="label_14">
              <property name="text">
               <string>NSFM sessions:</string>
              </property>
             </widget>
            </item>
            <item row="4" column="1">
             <widget class="QRadioButton" name="nsfmUnrestricted">
              <property name="text">
               <string>&amp;Unrestricted</string>
              </property>
             </widget>
            </item>
            <item row="5" column="1">
             <widget class="QRadioButton" name="nsfmHide">
              <property name="text">
               <string>Hide fro&amp;m listings</string>
              </property>
             </widget>
            </item>
            <item row="6" column="1">
             <widget class="QRadioButton" name="nsfmNoJoin">
              <property name="text">
               <string>Disallow &amp;joining</string>
              </property>
             </widget>
            </item>
            <item row="7" column="1">
             <widget class="QRadioButton" name="nsfmDisconnect">
              <property name="text">
               <string>Disconnect when &amp;tagged as NSFM</string>
              </property>
             </widget>
            </item>
            <item row="9" column="1">
             <widget class="QPushButton" name="nsfmLock">
              <property name="text">
               <string>Lock</string>
              </property>
             </widget>
            </item>
            <item row="3" column="1">
             <spacer name="verticalSpacer_8">
              <property name="orientation">
               <enum>Qt::Vertical</enum>
              </property>
              <property name="sizeHint" stdset="0">
               <size>
                <width>20</width>
                <height>20</height>
               </size>
              </property>
             </spacer>
            </item>
            <item row="8" column="1">
             <widget class="QCheckBox" name="noUncensoring">
              <property name="text">
               <string>Block layer uncensoring</string>
              </property>
             </widget>
            </item>
           </layout>
          </widget>
          <widget class="QWidget" name="page_3">
           <layout class="QVBoxLayout" name="verticalLayout_6">
            <item>
             <widget class="QListView" name="avatarList">
              <property name="viewMode">
               <enum>QListView::IconMode</enum>
              </property>
             </widget>
            </item>
            <item>
             <layout class="QHBoxLayout" name="horizontalLayout_11">
              <item>
               <spacer name="horizontalSpacer_7">
                <property name="orientation">
                 <enum>Qt::Horizontal</enum>
                </property>
                <property name="sizeHint" stdset="0">
                 <size>
                  <width>40</width>
                  <height>20</height>
                 </size>
                </property>
               </spacer>
              </item>
              <item>
               <widget class="QPushButton" name="addAvatar">
                <property name="text">
                 <string>Add...</string>
                </property>
               </widget>
              </item>
              <item>
               <widget class="QPushButton" name="deleteAvatar">
                <property name="text">
                 <string>Delete</string>
                </property>
               </widget>
              </item>
             </layout>
            </item>
           </layout>
          </widget>
         </widget>
        </item>
       </layout>
      </widget>
     </item>
    </layout>
   </item>
   <item>
    <widget class="QDialogButtonBox" name="buttonBox">
     <property name="orientation">
      <enum>Qt::Horizontal</enum>
     </property>
     <property name="standardButtons">
      <set>QDialogButtonBox::Cancel|QDialogButtonBox::Ok|QDialogButtonBox::Reset</set>
     </property>
    </widget>
   </item>
  </layout>
 </widget>
 <customwidgets>
  <customwidget>
   <class>widgets::ModifierKeys</class>
   <extends>QWidget</extends>
   <header>widgets/modifierkeys.h</header>
  </customwidget>
  <customwidget>
   <class>color_widgets::ColorWheel</class>
   <extends>QWidget</extends>
   <header>ColorWheel</header>
  </customwidget>
 </customwidgets>
 <resources/>
 <connections>
  <connection>
   <sender>buttonBox</sender>
   <signal>accepted()</signal>
   <receiver>SettingsDialog</receiver>
   <slot>accept()</slot>
   <hints>
    <hint type="sourcelabel">
     <x>245</x>
     <y>520</y>
    </hint>
    <hint type="destinationlabel">
     <x>157</x>
     <y>274</y>
    </hint>
   </hints>
  </connection>
  <connection>
   <sender>buttonBox</sender>
   <signal>rejected()</signal>
   <receiver>SettingsDialog</receiver>
   <slot>reject()</slot>
   <hints>
    <hint type="sourcelabel">
     <x>245</x>
     <y>520</y>
    </hint>
    <hint type="destinationlabel">
     <x>286</x>
     <y>274</y>
    </hint>
   </hints>
  </connection>
  <connection>
   <sender>pager</sender>
   <signal>currentRowChanged(int)</signal>
   <receiver>stackedWidget</receiver>
   <slot>setCurrentIndex(int)</slot>
   <hints>
    <hint type="sourcelabel">
     <x>82</x>
     <y>204</y>
    </hint>
    <hint type="destinationlabel">
     <x>394</x>
     <y>241</y>
    </hint>
   </hints>
  </connection>
 </connections>
</ui><|MERGE_RESOLUTION|>--- conflicted
+++ resolved
@@ -7,7 +7,7 @@
     <x>0</x>
     <y>0</y>
     <width>775</width>
-    <height>545</height>
+    <height>546</height>
    </rect>
   </property>
   <property name="windowTitle">
@@ -87,7 +87,7 @@
         <item>
          <widget class="QStackedWidget" name="stackedWidget">
           <property name="currentIndex">
-           <number>3</number>
+           <number>0</number>
           </property>
           <widget class="QWidget" name="stackedWidgetPage1">
            <layout class="QFormLayout" name="formLayout_2">
@@ -137,9 +137,6 @@
               <property name="orientation">
                <enum>Qt::Vertical</enum>
               </property>
-              <property name="sizeType">
-               <enum>QSizePolicy::Fixed</enum>
-              </property>
               <property name="sizeHint" stdset="0">
                <size>
                 <width>20</width>
@@ -271,9 +268,6 @@
               <property name="orientation">
                <enum>Qt::Vertical</enum>
               </property>
-              <property name="sizeType">
-               <enum>QSizePolicy::Fixed</enum>
-              </property>
               <property name="sizeHint" stdset="0">
                <size>
                 <width>20</width>
@@ -282,7 +276,6 @@
               </property>
              </spacer>
             </item>
-<<<<<<< HEAD
             <item row="19" column="0">
              <widget class="QLabel" name="label_16">
               <property name="text">
@@ -291,9 +284,6 @@
              </widget>
             </item>
             <item row="19" column="1">
-=======
-            <item row="18" column="1">
->>>>>>> 0008e1d4
              <widget class="QComboBox" name="brushCursorBox">
               <item>
                <property name="text">
@@ -312,54 +302,10 @@
               </item>
              </widget>
             </item>
-<<<<<<< HEAD
-            <item row="20" column="1">
-=======
-            <item row="23" column="0">
-             <widget class="QLabel" name="label_2">
-              <property name="text">
-               <string>Tools:</string>
-              </property>
-             </widget>
-            </item>
-            <item row="23" column="1">
-             <widget class="QCheckBox" name="toolToggleShortcut">
-              <property name="text">
-               <string>Shortcut toggles last selection</string>
-              </property>
-             </widget>
-            </item>
-            <item row="24" column="1">
-             <widget class="QCheckBox" name="shareBrushSlotColor">
-              <property name="text">
-               <string>Share color across brush slots</string>
-              </property>
-             </widget>
-            </item>
-            <item row="20" column="1">
-             <widget class="QDoubleSpinBox" name="brushOutlineWidth">
-              <property name="minimum">
-               <double>1.000000000000000</double>
-              </property>
-              <property name="maximum">
-               <double>20.000000000000000</double>
-              </property>
-              <property name="singleStep">
-               <double>0.500000000000000</double>
-              </property>
-              <property name="value">
-               <double>1.000000000000000</double>
-              </property>
-             </widget>
-            </item>
             <item row="21" column="1">
->>>>>>> 0008e1d4
              <spacer name="verticalSpacer">
               <property name="orientation">
                <enum>Qt::Vertical</enum>
-              </property>
-              <property name="sizeType">
-               <enum>QSizePolicy::Fixed</enum>
               </property>
               <property name="sizeHint" stdset="0">
                <size>
@@ -369,34 +315,24 @@
               </property>
              </spacer>
             </item>
-<<<<<<< HEAD
-            <item row="21" column="0">
+            <item row="22" column="0">
              <widget class="QLabel" name="label_2">
               <property name="text">
                <string>Tools:</string>
               </property>
              </widget>
             </item>
-            <item row="21" column="1">
+            <item row="22" column="1">
              <widget class="QCheckBox" name="toolToggleShortcut">
-=======
-            <item row="18" column="0">
-             <widget class="QLabel" name="label_16">
->>>>>>> 0008e1d4
-              <property name="text">
-               <string>Brush cursor:</string>
-              </property>
-             </widget>
-            </item>
-<<<<<<< HEAD
-            <item row="22" column="1">
+              <property name="text">
+               <string>Shortcut toggles last selection</string>
+              </property>
+             </widget>
+            </item>
+            <item row="23" column="1">
              <widget class="QCheckBox" name="shareBrushSlotColor">
-=======
-            <item row="20" column="0">
-             <widget class="QLabel" name="label_30">
->>>>>>> 0008e1d4
-              <property name="text">
-               <string>Brush outline width:</string>
+              <property name="text">
+               <string>Share color across brush slots</string>
               </property>
              </widget>
             </item>
@@ -407,6 +343,26 @@
               </property>
               <property name="text">
                <string>Enable canvas viewport entry hack</string>
+              </property>
+             </widget>
+            </item>
+            <item row="20" column="1">
+             <widget class="QDoubleSpinBox" name="brushOutlineWidth">
+              <property name="minimum">
+               <double>1.000000000000000</double>
+              </property>
+              <property name="maximum">
+               <double>25.000000000000000</double>
+              </property>
+              <property name="singleStep">
+               <double>0.500000000000000</double>
+              </property>
+             </widget>
+            </item>
+            <item row="20" column="0">
+             <widget class="QLabel" name="label_30">
+              <property name="text">
+               <string>Brush outline width:</string>
               </property>
              </widget>
             </item>
@@ -880,7 +836,7 @@
              </widget>
             </item>
             <item row="2" column="1">
-             <widget class="widgets::ModifierKeys" name="dragRotateKeys" native="true"/>
+             <widget class="widgets::ModifierKeys" name="dragRotateKeys"/>
             </item>
             <item row="4" column="0">
              <widget class="QLabel" name="label_21">
@@ -890,7 +846,7 @@
              </widget>
             </item>
             <item row="4" column="1">
-             <widget class="widgets::ModifierKeys" name="dragZoomKeys" native="true"/>
+             <widget class="widgets::ModifierKeys" name="dragZoomKeys"/>
             </item>
             <item row="6" column="0">
              <widget class="QLabel" name="label_20">
@@ -900,7 +856,7 @@
              </widget>
             </item>
             <item row="6" column="1">
-             <widget class="widgets::ModifierKeys" name="dragQuickAdjustKeys" native="true"/>
+             <widget class="widgets::ModifierKeys" name="dragQuickAdjustKeys"/>
             </item>
             <item row="9" column="0">
              <widget class="QLabel" name="label_22">
@@ -910,7 +866,7 @@
              </widget>
             </item>
             <item row="9" column="1">
-             <widget class="widgets::ModifierKeys" name="scrollZoomKeys" native="true"/>
+             <widget class="widgets::ModifierKeys" name="scrollZoomKeys"/>
             </item>
             <item row="11" column="0">
              <widget class="QLabel" name="label_23">
@@ -920,7 +876,7 @@
              </widget>
             </item>
             <item row="11" column="1">
-             <widget class="widgets::ModifierKeys" name="scrollQuickAdjustKeys" native="true"/>
+             <widget class="widgets::ModifierKeys" name="scrollQuickAdjustKeys"/>
             </item>
             <item row="13" column="0">
              <widget class="QLabel" name="label_24">
@@ -930,7 +886,7 @@
              </widget>
             </item>
             <item row="13" column="1">
-             <widget class="widgets::ModifierKeys" name="colorPickKeys" native="true"/>
+             <widget class="widgets::ModifierKeys" name="colorPickKeys"/>
             </item>
             <item row="15" column="0">
              <widget class="QLabel" name="label_25">
@@ -940,7 +896,7 @@
              </widget>
             </item>
             <item row="15" column="1">
-             <widget class="widgets::ModifierKeys" name="layerPickKeys" native="true"/>
+             <widget class="widgets::ModifierKeys" name="layerPickKeys"/>
             </item>
             <item row="17" column="0">
              <widget class="QLabel" name="label_26">
@@ -950,7 +906,7 @@
              </widget>
             </item>
             <item row="17" column="1">
-             <widget class="widgets::ModifierKeys" name="toolConstrain1Keys" native="true"/>
+             <widget class="widgets::ModifierKeys" name="toolConstrain1Keys"/>
             </item>
             <item row="20" column="0">
              <widget class="QLabel" name="label_27">
@@ -960,7 +916,7 @@
              </widget>
             </item>
             <item row="20" column="1">
-             <widget class="widgets::ModifierKeys" name="toolConstrain2Keys" native="true"/>
+             <widget class="widgets::ModifierKeys" name="toolConstrain2Keys"/>
             </item>
             <item row="7" column="0">
              <spacer name="verticalSpacer_4">
@@ -1022,7 +978,7 @@
              </widget>
             </item>
             <item row="8" column="1">
-             <widget class="widgets::ModifierKeys" name="scrollRotateKeys" native="true"/>
+             <widget class="widgets::ModifierKeys" name="scrollRotateKeys"/>
             </item>
            </layout>
           </widget>
