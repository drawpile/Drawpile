--- conflicted
+++ resolved
@@ -192,12 +192,7 @@
 	int _previousToolSlot;
 
 	QColor _foreground;
-<<<<<<< HEAD
-	Color_Dialog *_fgdialog;
-=======
-	QColor _background;
-	color_widgets::ColorDialog *_fgdialog, *_bgdialog;
->>>>>>> 4fcae87f
+	color_widgets::ColorDialog *_fgdialog;
 };
 
 }
