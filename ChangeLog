--- conflicted
+++ resolved
@@ -1,10 +1,7 @@
-<<<<<<< HEAD
 2016-??-?? Version 2.0.0 beta 2
  * Regression fix: set inital smoothing value for new document
 
-2016-??-?? Version 1.0.5
-=======
-2017-12-17 Version 1.0.6
+2016-12-17 Version 1.0.6
  * Server: non-persistent session idle time can now also be limited
  * Server: added /opword command
  * Name of the user who created an annotation is now displayed in the editing widget
@@ -17,7 +14,6 @@
  * Display user pointer on FillRect and PutImage commands
 
 2016-10-15 Version 1.0.5
->>>>>>> 2ea86ad9
  * Fixed edited palette loading (OSX specific regression)
  * Fixed untrusted certificate error (OSX specific)
  * Improved performance when joining a session (task bar related bugfix)
